--- conflicted
+++ resolved
@@ -1,11 +1,7 @@
 {
   "extends": "../../tsconfig.json",
   "compilerOptions": {
-<<<<<<< HEAD
     "target": "es2015",
-=======
-    "target": "es6",
->>>>>>> 72697f25
     "baseUrl": "./",
     "module": "commonjs",
     "rootDir": "src",
