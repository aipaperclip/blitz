--- conflicted
+++ resolved
@@ -59,14 +59,10 @@
     "ts-jest": "^25.2.1"
   },
   "dependencies": {
-<<<<<<< HEAD
     "@types/react-query": "1.1.2",
     "@types/serialize-error": "4.0.1",
-    "pretty-ms": "6.0.0",
+    "pretty-ms": "6.0.1",
     "react-query": "1.2.1",
     "serialize-error": "6.0.0"
-=======
-    "pretty-ms": "6.0.1"
->>>>>>> 64185b88
   }
 }